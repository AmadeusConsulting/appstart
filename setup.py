--- conflicted
+++ resolved
@@ -55,15 +55,7 @@
     ],
     keywords='GAE Google App Engine appengine development docker',
     packages=find_packages(),
-<<<<<<< HEAD
-    package_data={'appstart': ['Dockerfile', 'app.yaml']},
-=======
     package_data={'appstart': ['Dockerfile', 'app.yaml', 'das.sh']},
-    # List run-time dependencies here.  These will be installed by pip when
-    # your project is installed. For an analysis of "install_requires" vs pip's
-    # requirements files see:
-    # https://packaging.python.org/en/latest/requirements.html
->>>>>>> 598a5c73
     install_requires=['docker-py'],
     entry_points={
         'console_scripts': [
